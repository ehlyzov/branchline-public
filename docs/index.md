---
title: Branchline DSL
description: Official documentation for the Branchline domain specific language.
---

# Branchline DSL Documentation

Branchline is a Kotlin-based DSL for transforming structured data. These docs cover language features, guides, and an interactive playground. For a formal reference, see the [language grammar](language/grammar.md).

## What is Branchline?
Branchline is a compact language for reshaping structured data (JSON, XML, more coming) with built-in tracing. It aims for clarity, composability, and debuggability while remaining fast across JVM and JS runtimes.

## Try it now
- Open the [embedded playground](playground.md) and load an example such as `customer-profile` or `pipeline-health-gating`.
- Toggle tracing to see `EXPLAIN(...)` output; edit JSON/XML input and rerun with Cmd/Ctrl + Enter.
- Use `?example=stdlib-hof-overview` (or any ID) in the URL to preload a scenario.

## Quickstart (local)
```bash
# 1) Clone and verify toolchain
git clone https://github.com/ehlyzov/branchline-public.git
cd branchline-public
./gradlew --version

# 2) Run a Branchline program on JVM
./gradlew :cli:runBl --args "path/to/program.bl --input sample.json"

# 3) Run via Node
./gradlew :cli:jsNodeProductionRun --args="path/to/program.bl --input sample.json"
```
Need more detail? See [Install Branchline](guides/install.md) and [First steps](guides/first-steps.md).

## Use Branchline in your project
- **CLI (JVM/Node):** Use the Gradle helpers above during development or CI. Keep your `.bl` scripts in your repo and call the CLI from your build/test steps.
- **JS tarball:** `./gradlew :cli:packageJsCli` produces `cli/build/distributions/branchline-cli-js-<version>.tgz`. Add it to your build artifacts, unpack it in CI, and run `bin/bl.cjs` with `--input`/`--input-format`.
- **Vendoring:** You can vendor the packaged CLI into your own tools or Docker images; no Maven/npm packages are published yet, so bundling the tarball (or building from source) is the current path.

### Simplest program
```branchline
TRANSFORM Hello {
    OUTPUT { greeting: "Hello, " + input.name };
}
```
Run it on JVM:
```bash
./gradlew :cli:runBl --args "hello.bl --input sample.json"
```
Or on Node:
```bash
./gradlew :cli:jsNodeProductionRun --args="hello.bl --input sample.json"
```

## Language highlights
- **Straightforward data paths:** `$` or `INPUT` to navigate payloads; dot, slice, predicate, wildcard support.
- **Built-in tracing:** `EXPLAIN`, `CHECKPOINT`, and `ASSERT` surface provenance.
- **Rich stdlib:** arrays, aggregation, text utilities, higher-order functions, time, and shared-memory helpers.
- **Multiplatform parity:** JVM and JS runtimes share the same interpreter/VM code.

## Learn the language
- Start with the [Language Overview](language/index.md) and the [Getting Started guide](guides/getting-started.md).
- Explore the standard library pages for runnable examples linked to the playground.
- Review constraints and performance guidance in [Declarations](language/declarations.md), [Expressions](language/expressions.md), and [Statements](language/statements.md).
- Use the playground to tweak code and inputs without installing anything.

<<<<<<< HEAD
## Production and migration
- Follow the [Production Use guide](guides/production-use.md) for operational best practices, error-handling recipes, and host integration patterns.
- Track compatibility changes in the [Migration Guides](guides/migrations.md) once releases begin to carry upgrade notes.
=======
## Release readiness
- Review the [Release Readiness & Stability guide](guides/release-readiness.md) for versioning policy, stability levels, compatibility checks, and SLA-style targets.
>>>>>>> b13c43eb

## What you can build
- [Normalize XML test reports](playground.md?example=junit-badge-summary){ target="_blank" } into JSON summaries and badges.
- [Enrich customer/order payloads](playground.md?example=customer-profile){ target="_blank" } with fallbacks and computed fields.
- [Gate deployments](playground.md?example=pipeline-health-gating){ target="_blank" } using CHECKPOINT/ASSERT plus traces.<|MERGE_RESOLUTION|>--- conflicted
+++ resolved
@@ -62,14 +62,12 @@
 - Review constraints and performance guidance in [Declarations](language/declarations.md), [Expressions](language/expressions.md), and [Statements](language/statements.md).
 - Use the playground to tweak code and inputs without installing anything.
 
-<<<<<<< HEAD
 ## Production and migration
 - Follow the [Production Use guide](guides/production-use.md) for operational best practices, error-handling recipes, and host integration patterns.
 - Track compatibility changes in the [Migration Guides](guides/migrations.md) once releases begin to carry upgrade notes.
-=======
+
 ## Release readiness
 - Review the [Release Readiness & Stability guide](guides/release-readiness.md) for versioning policy, stability levels, compatibility checks, and SLA-style targets.
->>>>>>> b13c43eb
 
 ## What you can build
 - [Normalize XML test reports](playground.md?example=junit-badge-summary){ target="_blank" } into JSON summaries and badges.
