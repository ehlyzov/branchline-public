title: Branchline DSL
items:
  - name: Overview
    href: index.md
  - name: Language
    href: language/index.md
    items:
      - name: Lexical Structure
        href: language/lexical.md
      - name: Declarations
        href: language/declarations.md
      - name: Statements
        href: language/statements.md
      - name: Expressions
        href: language/expressions.md
      - name: Grammar
        href: language/grammar.md
      - name: Standard Library
        items:
          - name: Aggregation
            href: language/std-agg.md
          - name: Arrays
            href: language/std-arrays.md
          - name: Core
            href: language/std-core.md
          - name: Debug
            href: language/std-debug.md
          - name: Higher-Order Functions
            href: language/std-hof.md
          - name: Strings
            href: language/std-strings.md
          - name: Time
            href: language/std-time.md
  - name: Guides
    href: guides/index.md
    items:
      - name: First Steps
        href: guides/first-steps.md
      - name: Install Branchline
        href: guides/install.md
      - name: Getting Started
        href: guides/getting-started.md
      - name: Branchline CLI
        href: guides/cli.md
      - name: FOR EACH Loops
        href: guides/for-each.md
      - name: Array Comprehensions
        href: guides/array-comprehension.md
      - name: TRY/CATCH
        href: guides/try-catch.md
<<<<<<< HEAD
      - name: Production Use
        href: guides/production-use.md
      - name: Migration Guides
        href: guides/migrations.md
=======
      - name: Release Readiness & Stability
        href: guides/release-readiness.md
>>>>>>> b13c43eb
  - name: Architecture
    items:
      - name: VM Overview
        href: vm.md
  - name: Playground
    href: playground.md<|MERGE_RESOLUTION|>--- conflicted
+++ resolved
@@ -48,15 +48,12 @@
         href: guides/array-comprehension.md
       - name: TRY/CATCH
         href: guides/try-catch.md
-<<<<<<< HEAD
       - name: Production Use
         href: guides/production-use.md
       - name: Migration Guides
         href: guides/migrations.md
-=======
       - name: Release Readiness & Stability
         href: guides/release-readiness.md
->>>>>>> b13c43eb
   - name: Architecture
     items:
       - name: VM Overview
