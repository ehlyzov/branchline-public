---
title: Declarations
---

# Declarations

Branchline programs are composed of top-level declarations that introduce
outputs, transformations, and reusable definitions. The input payload is
available implicitly as `input`/`INPUT`.

## Output declarations

```
outputDecl ::= OUTPUT adapterSpec? templateBlock
```

An `OUTPUT` sends data through an optional adapter and a template
block that describes the resulting structure.

## Transform declarations

```
transformDecl ::= annotation* TRANSFORM IDENTIFIER? transformSig? transformMode? block
transformSig  ::= "(" transformParamList? ")" "->" typeExpr
```

Transforms process data from sources to outputs, optionally annotated or
configured with a buffer mode header. Signatures can document parameter and
result types. When a signature is omitted, both the input and output types
default to `Any`. Use `_`/`_?` as placeholders for `Any`/`Any?` in signatures
and type expressions.

Example signatures:

```
TRANSFORM X(input: _) -> _ { ... }
TRANSFORM Enrich(user: { id: string, email?: string }) -> { user: string } { ... }
```

## Shared declarations

```
sharedDecl ::= SHARED IDENTIFIER ( SINGLE | MANY )? ;
```

Shared memory exposes mutable storage that can be `SINGLE` or `MANY`
valued.

Example:

```branchline
SHARED session MANY;
SHARED cache SINGLE;
```

## Function declarations

```
funcDecl ::= FUNC IDENTIFIER "(" paramList? ")" funcBody
```

Functions define reusable computations, taking an optional parameter list
and either an expression or block body.

## Type declarations

```
typeDecl ::= TYPE IDENTIFIER "=" typeExpr ;
typeExpr ::= typeTerm ( "|" typeTerm )*
```

Type definitions describe enums, unions, list types, placeholders, and record
schemas with required or optional fields. Lists use `[TypeRef]` syntax, unions
use `A | B`, and `_`/`_?` stand in for `Any`/`Any?`.

Examples:

```
TYPE User = { id: string, name: string, email?: string }
TYPE Address = { street: string, location: { lat: number, lon: number } }
TYPE Tags = [string]
TYPE Status = enum { Active, Suspended, Deleted }
TYPE IdOrName = string | number
TYPE Flexible = _?
```

<<<<<<< HEAD
## Constraints

- Declarations are top-level; use `LET`/`SET` inside blocks for local state.
- `SHARED` resources must be declared before first use in the program.
- `TYPE` aliases define shapes but do not perform runtime validation unless the
  host or tests enforce it.
=======
## Versioning and compatibility

When you evolve a schema, prefer explicit versioned TYPE names so older contracts can coexist with new definitions. A common convention is to suffix the name with a version number, for example:

```
TYPE Order_v1 = { id: string, status: enum { Open, Closed } }
TYPE Order_v2 = { id: string, status: enum { Open, Closed, Cancelled }, note?: string }
```

### Contract diff CLI

Use the CLI to compare two TYPE definitions or JSON Schema documents:

```
bl contract-diff schemas/order-v1.json schemas/order-v2.json
bl contract-diff types/order.bl types/order-new.bl --type Order
```

The CLI classifies changes as:

- **Breaking changes**
  - Removed fields.
  - Optional fields that become required.
  - Type narrowing (a value set becomes smaller), including removing union/enum members.
  - Required fields added to a record type.
- **Non-breaking changes**
  - Added optional fields.
  - Required fields that become optional.
  - Type widening (a value set becomes larger), including adding union/enum members.

Use the output to decide when to increment major vs minor versions (e.g., breaking changes for `Order_v3`, non-breaking changes for `Order_v2` updates).
>>>>>>> b13c43eb
<|MERGE_RESOLUTION|>--- conflicted
+++ resolved
@@ -84,14 +84,13 @@
 TYPE Flexible = _?
 ```
 
-<<<<<<< HEAD
 ## Constraints
 
 - Declarations are top-level; use `LET`/`SET` inside blocks for local state.
 - `SHARED` resources must be declared before first use in the program.
 - `TYPE` aliases define shapes but do not perform runtime validation unless the
   host or tests enforce it.
-=======
+
 ## Versioning and compatibility
 
 When you evolve a schema, prefer explicit versioned TYPE names so older contracts can coexist with new definitions. A common convention is to suffix the name with a version number, for example:
@@ -122,5 +121,4 @@
   - Required fields that become optional.
   - Type widening (a value set becomes larger), including adding union/enum members.
 
-Use the output to decide when to increment major vs minor versions (e.g., breaking changes for `Order_v3`, non-breaking changes for `Order_v2` updates).
->>>>>>> b13c43eb
+Use the output to decide when to increment major vs minor versions (e.g., breaking changes for `Order_v3`, non-breaking changes for `Order_v2` updates).