# TODO

<<<<<<< HEAD
- Track the JS runtime numeric quirks observed while porting the JUnit summary flow (current workaround: manual digit parsing in CLI scripts):
  - `NUMBER("2")` returns a `BLBigDec`, and mixing that with plain integers in expressions (`0 + NUMBER("2")`) crashes with `ClassCastException`.
  - Emitting a raw `BLBigDec` (e.g., `OUTPUT NUMBER("2")`) is rejected (`Expected object or list of objects in OUTPUT, got BLBigDec`).
  - Replacing arithmetic with host-side parsing (Node `Number.parseInt`) is the current workaround; the CLI should probably normalise numeric conversions for mixed-precision math on the JS target.
=======
- ✅ Resolved: top-level `FUNC` declarations in `cli/scripts/*.bl` now work after seeding function parameters into the semantic analyzer scope, allowing helpers such as `FUNC toNumber(value) { ... }` to compile without undefined identifier or parsing errors.
- Track the JS runtime numeric quirks observed while porting the JUnit summary flow (documented in `research/cli.md#js-runtime-numeric-quirks-junit-summary-flow`).
>>>>>>> eec38479
<|MERGE_RESOLUTION|>--- conflicted
+++ resolved
@@ -1,11 +1,4 @@
 # TODO
 
-<<<<<<< HEAD
-- Track the JS runtime numeric quirks observed while porting the JUnit summary flow (current workaround: manual digit parsing in CLI scripts):
-  - `NUMBER("2")` returns a `BLBigDec`, and mixing that with plain integers in expressions (`0 + NUMBER("2")`) crashes with `ClassCastException`.
-  - Emitting a raw `BLBigDec` (e.g., `OUTPUT NUMBER("2")`) is rejected (`Expected object or list of objects in OUTPUT, got BLBigDec`).
-  - Replacing arithmetic with host-side parsing (Node `Number.parseInt`) is the current workaround; the CLI should probably normalise numeric conversions for mixed-precision math on the JS target.
-=======
-- ✅ Resolved: top-level `FUNC` declarations in `cli/scripts/*.bl` now work after seeding function parameters into the semantic analyzer scope, allowing helpers such as `FUNC toNumber(value) { ... }` to compile without undefined identifier or parsing errors.
-- Track the JS runtime numeric quirks observed while porting the JUnit summary flow (documented in `research/cli.md#js-runtime-numeric-quirks-junit-summary-flow`).
->>>>>>> eec38479
+- Resolved: top-level `FUNC` declarations in `cli/scripts/*.bl` now work after seeding function parameters into the semantic analyzer scope, allowing helpers such as `FUNC toNumber(value) { ... }` to compile without undefined identifier or parsing errors.
+- Track the JS runtime numeric quirks observed while porting the JUnit summary flow (documented in `research/cli.md#js-runtime-numeric-quirks-junit-summary-flow`).