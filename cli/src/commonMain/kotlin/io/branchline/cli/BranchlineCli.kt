--- conflicted
+++ resolved
@@ -133,7 +133,6 @@
             )
         }
 
-<<<<<<< HEAD
         return try {
             when (val command = parseResult.command) {
                 CliCommand.RUN -> executeRun(parseResult.run!!, platform)
@@ -141,6 +140,7 @@
                 CliCommand.EXECUTE -> executeExec(parseResult.exec!!)
                 CliCommand.INSPECT -> executeInspect(parseResult.inspect!!)
                 CliCommand.SCHEMA -> executeSchema(parseResult.schema!!)
+                CliCommand.CONTRACT_DIFF -> executeContractDiff(parseResult.contractDiff!!)
             }
         } catch (ex: CliException) {
             handleCliError(
@@ -152,15 +152,6 @@
                 CliError(ex.message ?: ex.toString(), CliErrorKind.RUNTIME, parseResult.command),
                 errorFormat,
             )
-=======
-        return when (val command = parseResult.command) {
-            CliCommand.RUN -> executeRun(parseResult.run!!, platform)
-            CliCommand.COMPILE -> executeCompile(parseResult.compile!!)
-            CliCommand.EXECUTE -> executeExec(parseResult.exec!!)
-            CliCommand.INSPECT -> executeInspect(parseResult.inspect!!)
-            CliCommand.SCHEMA -> executeSchema(parseResult.schema!!)
-            CliCommand.CONTRACT_DIFF -> executeContractDiff(parseResult.contractDiff!!)
->>>>>>> b13c43eb
         }
     }
 
@@ -210,11 +201,8 @@
               --nullable          (schema) use 'nullable: true' instead of 'type: [\"null\", ...]'.
               --import PATH       (schema) read a JSON Schema document and emit TYPE declarations.
               --name NAME         (schema) name for the imported schema's TYPE declaration.
-<<<<<<< HEAD
+              --type NAME         (contract-diff) TYPE declaration name when comparing Branchline scripts.
               --version           Print the CLI version.
-=======
-              --type NAME         (contract-diff) TYPE declaration name when comparing Branchline scripts.
->>>>>>> b13c43eb
             
             Examples:
               bl examples/hello.bl --input fixtures/hello.json
@@ -678,17 +666,6 @@
         )
     }
 
-<<<<<<< HEAD
-    private fun printVersion() {
-        println("Branchline CLI ${CliVersion.CURRENT}")
-    }
-
-    private fun createTraceSession(format: TraceFormat?): TraceSession? {
-        if (format == null) return null
-        return TraceSession(
-            tracer = CollectingTracer(TraceOptions()),
-            format = format,
-=======
     private fun parseContractDiffArgs(args: List<String>, startIndex: Int): ContractDiffOptions {
         var oldPath: String? = null
         var newPath: String? = null
@@ -720,7 +697,18 @@
             oldPath = oldPath,
             newPath = newPath,
             typeName = typeName,
->>>>>>> b13c43eb
+        )
+    }
+
+    private fun printVersion() {
+        println("Branchline CLI ${CliVersion.CURRENT}")
+    }
+
+    private fun createTraceSession(format: TraceFormat?): TraceSession? {
+        if (format == null) return null
+        return TraceSession(
+            tracer = CollectingTracer(TraceOptions()),
+            format = format,
         )
     }
 }
